import numpy as np
import umap
import matplotlib.pyplot as plt
from pathlib import Path
from typing import Optional

from ..core.logger import LOGGER as logging
<<<<<<< HEAD
=======

>>>>>>> 0bf0d251

class UMAPVisualizer:
    def __init__(self, output_path, **kwargs):
        kwargs.pop("label_index", None)
        self.output_path = output_path
        self.reducer = umap.UMAP(**kwargs)

    def visualize(self, features: np.ndarray, labels: Optional[np.ndarray] = None, label_name: Optional[str] = None):
        plt.rcParams["savefig.dpi"] = 300

        embeddings = self.reducer.fit_transform(features)
        plt.scatter(embeddings[:, 0], embeddings[:, 1], s=1, c=labels)
        if labels is not None:
            cbar = plt.colorbar()
            cbar.set_label(label_name)
        plt.gca().set_aspect("equal", "datalim")
        plt.title("UMAP Projection")
        save_path = Path(self.output_path) / "umap.png"
        plt.savefig(save_path)
        logging.info(f"UMAP saved in: {str(save_path)}")<|MERGE_RESOLUTION|>--- conflicted
+++ resolved
@@ -5,10 +5,7 @@
 from typing import Optional
 
 from ..core.logger import LOGGER as logging
-<<<<<<< HEAD
-=======
 
->>>>>>> 0bf0d251
 
 class UMAPVisualizer:
     def __init__(self, output_path, **kwargs):
