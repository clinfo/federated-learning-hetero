import math
import random
import json
import bisect
from abc import ABCMeta, abstractmethod
from collections import Counter, defaultdict
from typing import Dict, List, Union, Tuple

import pandas as pd
from rdkit import Chem

from .loaders import AbstractLoader
from ..core.exceptions import SplitError
from ..core.logger import LOGGER as logging
<<<<<<< HEAD
=======
from ..core.utils import progress_bar
>>>>>>> 0bf0d251


class AbstractSplitter(metaclass=ABCMeta):
    """Splitters take a loader as input and return lists of entry IDs"""

    def __init__(self, splits: Dict[str, float]):
        self.splits = splits

        if round(sum(self.splits.values()), 2) != 1:
            SplitError("Split ratios do not add up to 1!")

    @abstractmethod
    def apply(self, data_loader: AbstractLoader) -> Dict[str, List[Union[int, str]]]:
        raise NotImplementedError


class IndexSplitter(AbstractSplitter):
    """Split the dataset based on their order"""

    def apply(self, data_loader: AbstractLoader) -> Dict[str, List[Union[int, str]]]:
        splits = {}

        ids = data_loader.list_ids()
        dataset_size = len(ids)

        start_index = 0
        total_ratio = 0
        for split_name, split_ratio in self.splits.items():
            total_ratio = round(total_ratio + split_ratio, 4)
            end_index = math.floor(dataset_size * total_ratio)

            splits[split_name] = ids[start_index:end_index]
            start_index = end_index

        return splits


class PrecomputedSplitter(AbstractSplitter):
    def __init__(self, splits: Dict[str, float], split_path: str):
        super().__init__(splits)
        self.splits: Dict[str, List[Union[int, str]]] = json.load(open(split_path))

    def apply(self, data_loader: AbstractLoader) -> Dict[str, List[Union[int, str]]]:
        ids = sorted(data_loader.list_ids())
        for k, v in self.splits.items():
            for index in v[:]:
                if bisect.bisect_left(ids, index) == bisect.bisect(ids, index):
                    logging.warning(f"[WARNING]: index value {index} is missing from cached dataset. It will be ignored.")
                    self.splits[k].remove(index)

        return self.splits


class RandomSplitter(AbstractSplitter):
    """Split the dataset randomly"""

    def __init__(self, splits: Dict[str, float], seed: int):
        super().__init__(splits=splits)
        random.seed(seed)

    def apply(self, data_loader: AbstractLoader) -> Dict[str, List[Union[int, str]]]:
        splits = {}
        ids = set(data_loader.list_ids())

        ratio_left = 1
        for split_name, split_ratio in self.splits.items():
            sample_size = int(split_ratio / ratio_left * len(ids))
            splits[split_name] = random.sample(population=ids, k=sample_size)

            ids = ids.difference(set(splits[split_name]))
            ratio_left -= split_ratio

        return splits


class StratifiedSplitter(AbstractSplitter):
    """
    Preserve the proportion of samples based on a certain target/label.
    If the target is continuous, we can split it into a number of bins.
    """

    def __init__(
        self, splits: Dict[str, float], seed: int, target_name: str, bins_count: int = 0, is_target_input: bool = False
    ):
        super().__init__(splits=splits)

        self._seed = seed
        self._target_name = target_name
        self._bins_count = bins_count
        self._is_target_input = is_target_input

    def _load_outputs(self, data_loader: AbstractLoader) -> Dict[Union[int, str], float]:
        output_index = data_loader.get_labels().index(self._target_name)
        results = {}

        for entry in iter(data_loader):
            results[entry.id_] = entry.outputs[output_index]

        return results

    def _load_inputs(self, data_loader: AbstractLoader) -> Dict[Union[int, str], float]:
        return {entry.id_: entry.inputs[self._target_name] for entry in iter(data_loader)}

    def _binify(self, data: Dict[Union[int, str], float]) -> Dict[Union[int, str], int]:
        entries = list(data.values())
        bins = pd.qcut(entries, self._bins_count, labels=False, duplicates="drop").tolist()

        return dict(zip(list(data.keys()), bins))

    def apply(self, data_loader: AbstractLoader) -> Dict[str, List[Union[int, str]]]:
        from sklearn.model_selection import train_test_split

        leftover_data = self._load_inputs(data_loader) if self._is_target_input else self._load_outputs(data_loader)
        if self._bins_count > 0:
            leftover_data = self._binify(leftover_data)

        splits = {}
        ratio_left = 1

        for split_name, split_ratio in self.splits.items():
            current_ratio = round(split_ratio / ratio_left, 4)

            if current_ratio < 1:
                current_split_ids, leftover_ids = train_test_split(
                    list(leftover_data.keys()),
                    train_size=current_ratio,
                    random_state=self._seed,
                    stratify=list(leftover_data.values()),
                )
            else:
                current_split_ids = list(leftover_data.keys())
                leftover_ids = []

            splits[split_name] = current_split_ids
            leftover_data = {id_: leftover_data[id_] for id_ in leftover_ids}

            ratio_left -= split_ratio

        return splits


class ScaffoldBalancerSplitter(AbstractSplitter):
    def __init__(self, splits: Dict[str, float], seed: int, smiles_field: str = "smiles"):
        super().__init__(splits=splits)
        self._seed = seed
        self.smiles_field = smiles_field

    def _load_groups(self, data_loader: AbstractLoader) -> Dict[Union[int, str], str]:
        from rdkit.Chem.Scaffolds.MurckoScaffold import MurckoScaffoldSmiles

        logging.info("[SPLITTER] Extracting Scaffolds...")
        with progress_bar() as progress:
            return {entry.id_: MurckoScaffoldSmiles(entry.inputs[self.smiles_field]) for entry in progress.track(data_loader)}

    def apply(self, data_loader: AbstractLoader) -> Dict[str, List[Union[int, str]]]:
        from sklearn.model_selection import train_test_split

        leftover_data = self._load_groups(data_loader)
        splits = {}
        ratio_left = 1

        for split_name, split_ratio in self.splits.items():
            current_ratio = round(split_ratio / ratio_left, 4)

            if current_ratio < 1:
                counts = Counter(leftover_data.values())
                lone_scaffolds = [scaffold for scaffold, occurrences in counts.items() if occurrences == 1]

                additional_ids = [id_ for id_, scaffold in leftover_data.items() if scaffold in lone_scaffolds]

                leftover_ratio = len(leftover_data) * (1 - current_ratio)
                remaining_samples = len(leftover_data) - len(additional_ids)
                adjusted_ratio = 1 - leftover_ratio / remaining_samples

                leftover_data = {id_: leftover_data[id_] for id_ in set(leftover_data) - set(additional_ids)}
                current_split_ids, leftover_ids = train_test_split(
                    list(leftover_data.keys()),
                    train_size=adjusted_ratio,
                    random_state=self._seed,
                    stratify=list(leftover_data.values()),
                )

                current_split_ids.extend(additional_ids)
            else:
                current_split_ids = list(leftover_data.keys())
                leftover_ids = []

            splits[split_name] = current_split_ids
            leftover_data = {id_: leftover_data[id_] for id_ in leftover_ids}

            ratio_left -= split_ratio

        total_samples_count = len(data_loader)
        logging.info("[SPLITTER] Final Ratios: {}".format([len(split) / total_samples_count for split in splits.values()]))

        return splits


class ScaffoldDividerSplitter(AbstractSplitter):
    def __init__(self, splits: Dict[str, float], seed: int, smiles_field: str = "smiles"):
        super().__init__(splits=splits)
        self._seed = seed
        self.smiles_field = smiles_field

    def _load_groups(self, data_loader: AbstractLoader) -> Dict[str, List[Union[int, str]]]:
        from rdkit.Chem.Scaffolds.MurckoScaffold import MurckoScaffoldSmiles

        logging.info("[SPLITTER] Extracting Scaffolds...")
        sorted_scaffolds = defaultdict(list)

        with progress_bar() as progress:
            for entry in progress.track(data_loader):
                scaffold = MurckoScaffoldSmiles(entry.inputs[self.smiles_field])
                sorted_scaffolds[scaffold].append(entry.id_)

        return sorted_scaffolds

    def apply(self, data_loader: AbstractLoader) -> Dict[str, List[Union[int, str]]]:
        leftover_data = self._load_groups(data_loader)
        mixer = random.Random(self._seed)

        splits = {}
        ratio_left = 1

        for split_name, split_ratio in self.splits.items():
            current_ratio = round(split_ratio / ratio_left, 4)

            if current_ratio < 1:
                scaffolds = list(leftover_data.keys())
                mixer.shuffle(scaffolds)

                current_split_ids = []
                required_entries = int(len(data_loader) * split_ratio)

                for scaffold in scaffolds:
                    if len(current_split_ids) + len(leftover_data[scaffold]) <= required_entries:
                        current_split_ids.extend(leftover_data[scaffold])
                        leftover_data.pop(scaffold)
            else:
                current_split_ids = []
                for ids in leftover_data.values():
                    current_split_ids.extend(ids)

            splits[split_name] = current_split_ids
            ratio_left -= split_ratio

        total_samples_count = len(data_loader)
        logging.info("[SPLITTER] Final Ratios: {}".format([len(split) / total_samples_count for split in splits.values()]))

        return splits


class ButinaClusterer:
    def __init__(self, butina_cutoff: float = 0.5, fingerprint_size: int = 1024, radius: int = 2, smiles_field: str = "smiles"):
        self._butina_cutoff = butina_cutoff
        self._fingerprint_size = fingerprint_size
        self._radius = radius
        self.smiles_field = smiles_field

    def _generate_clusters(self, data_loader: AbstractLoader) -> Tuple[List[Union[str, int]], Tuple[Tuple[int, ...]]]:

        from rdkit import DataStructs
        from rdkit.Chem import AllChem
        from rdkit.ML.Cluster import Butina

        logging.info("[SPLITTER] Generating fingerprints...")

        ids = []
        fingerprints = []
        with progress_bar() as progress:
            for entry in progress.track(data_loader):
                ids.append(entry.id_)
                fingerprints.append(
                    AllChem.GetMorganFingerprintAsBitVect(
                        Chem.MolFromSmiles(entry.inputs[self.smiles_field]), self._radius, self._fingerprint_size
                    )
                )

        samples_count = len(fingerprints)
        logging.info("[SPLITTER] Computing Similarities...")

        similarities = []
        for i in range(1, samples_count):
            similarity = DataStructs.BulkTanimotoSimilarity(fingerprints[i], fingerprints[:i])
            similarities.extend([1 - j for j in similarity])

        logging.info("[SPLITTER] Clustering...")
        clusters = Butina.ClusterData(similarities, samples_count, self._butina_cutoff, isDistData=True)

        return ids, clusters


class ButinaBalancerSplitter(ScaffoldBalancerSplitter, ButinaClusterer):
    def __init__(
        self,
        splits: Dict[str, float],
        seed: int,
        butina_cutoff: float = 0.5,
        smiles_field: str = "smiles",
        fingerprint_size: int = 1024,
        radius: int = 2,
    ):
        ScaffoldBalancerSplitter.__init__(self, splits=splits, seed=seed, smiles_field=smiles_field)
        ButinaClusterer.__init__(
            self, butina_cutoff=butina_cutoff, fingerprint_size=fingerprint_size, radius=radius, smiles_field=smiles_field
        )

    def _load_groups(self, data_loader: AbstractLoader) -> Dict[Union[int, str], float]:
        ids, clusters = self._generate_clusters(data_loader=data_loader)

        groups = {}
        for cluster_id, sample_ids in enumerate(clusters):
            for sample_id in sample_ids:
                groups[ids[sample_id]] = cluster_id

        return groups


class ButinaDividerSplitter(ScaffoldDividerSplitter, ButinaClusterer):
    def __init__(
        self,
        splits: Dict[str, float],
        seed: int,
        butina_cutoff: float = 0.5,
        smiles_field: str = "smiles",
        fingerprint_size: int = 1024,
        radius: int = 2,
    ):
        ScaffoldDividerSplitter.__init__(self, splits=splits, seed=seed, smiles_field=smiles_field)
        ButinaClusterer.__init__(
            self, butina_cutoff=butina_cutoff, fingerprint_size=fingerprint_size, radius=radius, smiles_field=smiles_field
        )

    def _load_groups(self, data_loader: AbstractLoader) -> Dict[int, List[Union[int, str]]]:
        ids, clusters = self._generate_clusters(data_loader=data_loader)

        groups = {}
        for cluster_id, sample_ids in enumerate(clusters):
            groups[cluster_id] = [ids[sample_id] for sample_id in sample_ids]

        return groups


class DescriptorSplitter(StratifiedSplitter):
    def __init__(self, splits: Dict[str, float], seed: int, descriptor: str, bins_count: int = 10):
        super().__init__(splits=splits, seed=seed, bins_count=bins_count, target_name="smiles", is_target_input=True)

        from rdkit.ML.Descriptors.MoleculeDescriptors import MolecularDescriptorCalculator

        self._descriptor_calculator = MolecularDescriptorCalculator([descriptor])

        self._descriptor = descriptor
        self._validate()

    def _validate(self):
        if self._descriptor_calculator.CalcDescriptors(Chem.MolFromSmiles("c1ccccc1"))[0] == 777:
            raise AttributeError("Unknown descriptor requested: {}".format(self._descriptor))

    def _load_inputs(self, data_loader: AbstractLoader) -> Dict[Union[int, str], float]:
        entries = {}
        for entry in data_loader:
            entries[entry.id_] = self._descriptor_calculator.CalcDescriptors(
                Chem.MolFromSmiles(entry.inputs[self._target_name])
            )[0]

        return entries<|MERGE_RESOLUTION|>--- conflicted
+++ resolved
@@ -12,10 +12,7 @@
 from .loaders import AbstractLoader
 from ..core.exceptions import SplitError
 from ..core.logger import LOGGER as logging
-<<<<<<< HEAD
-=======
 from ..core.utils import progress_bar
->>>>>>> 0bf0d251
 
 
 class AbstractSplitter(metaclass=ABCMeta):
