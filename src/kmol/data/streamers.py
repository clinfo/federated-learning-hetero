--- conflicted
+++ resolved
@@ -1,7 +1,4 @@
-<<<<<<< HEAD
-=======
 from copy import copy
->>>>>>> 0bf0d251
 import operator
 from abc import ABCMeta, abstractmethod
 from enum import Enum
@@ -15,14 +12,7 @@
 from .resources import DataPoint, AbstractCollater, LoadedContent
 from .splitters import AbstractSplitter
 from ..core.config import Config
-<<<<<<< HEAD
-from ..core.exceptions import FeaturizationError
-from ..core.helpers import SuperFactory, CacheManager
-from ..core.logger import LOGGER as logging
-=======
 from ..core.helpers import SuperFactory
->>>>>>> 0bf0d251
-
 
 class AbstractStreamer(metaclass=ABCMeta):
     @property
